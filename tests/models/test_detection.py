from pathlib import Path

import pytest
import torch
from pytorch_lightning import Trainer
from torch.utils.data import DataLoader

from pl_bolts.datasets import DummyDetectionDataset
from pl_bolts.models.detection import (
    YOLO,
    DarknetNetwork,
    FasterRCNN,
    RetinaNet,
    YOLOV4Network,
    YOLOV4P6Network,
    YOLOV4TinyNetwork,
    YOLOV5Network,
    YOLOXNetwork,
)
from pl_bolts.models.detection.faster_rcnn import create_fasterrcnn_backbone
from pl_bolts.models.detection.yolo.target_matching import _sim_ota_match
from pl_bolts.models.detection.yolo.utils import (
    aligned_iou,
    global_xy,
    grid_centers,
    grid_offsets,
    iou_below,
    is_inside_box,
)
from tests import TEST_ROOT


def _collate_fn(batch):
    return tuple(zip(*batch))


@torch.no_grad()
def test_fasterrcnn():
    model = FasterRCNN(pretrained=False, pretrained_backbone=False)

    image = torch.rand(1, 3, 224, 224)
    model(image)


def test_fasterrcnn_train(tmpdir):
    model = FasterRCNN(pretrained=False, pretrained_backbone=False)

    train_dl = DataLoader(DummyDetectionDataset(), collate_fn=_collate_fn)
    valid_dl = DataLoader(DummyDetectionDataset(), collate_fn=_collate_fn)

    trainer = Trainer(fast_dev_run=True, logger=False, enable_checkpointing=False, default_root_dir=tmpdir)
    trainer.fit(model, train_dataloaders=train_dl, val_dataloaders=valid_dl)


def test_fasterrcnn_bbone_train(tmpdir):
    torch.manual_seed(123)
    model = FasterRCNN(backbone="resnet18", fpn=True, pretrained_backbone=False)
    train_dl = DataLoader(DummyDetectionDataset(), collate_fn=_collate_fn)
    valid_dl = DataLoader(DummyDetectionDataset(), collate_fn=_collate_fn)

    trainer = Trainer(fast_dev_run=True, logger=False, enable_checkpointing=False, default_root_dir=tmpdir)
    trainer.fit(model, train_dl, valid_dl)


@torch.no_grad()
def test_retinanet():
    model = RetinaNet(pretrained=False)

    image = torch.rand(1, 3, 400, 400)
    model(image)


def test_retinanet_train(tmpdir):
    model = RetinaNet(pretrained=False)
    train_dl = DataLoader(DummyDetectionDataset(), collate_fn=_collate_fn)
    valid_dl = DataLoader(DummyDetectionDataset(), collate_fn=_collate_fn)

    trainer = Trainer(fast_dev_run=True, logger=False, enable_checkpointing=False, default_root_dir=tmpdir)
    trainer.fit(model, train_dataloaders=train_dl, val_dataloaders=valid_dl)


def test_retinanet_backbone_train(tmpdir):
    model = FasterRCNN(backbone="resnet18", fpn=True, pretrained_backbone=False, pretrained=False)
    trainer = Trainer(fast_dev_run=True, logger=False, enable_checkpointing=False, default_root_dir=tmpdir)
    train_dl = DataLoader(DummyDetectionDataset(), collate_fn=_collate_fn)
    valid_dl = DataLoader(DummyDetectionDataset(), collate_fn=_collate_fn)
    trainer.fit(model, train_dl, valid_dl)


def test_fasterrcnn_pyt_module_bbone_train(tmpdir):
    backbone = create_fasterrcnn_backbone(backbone="resnet18")
    model = FasterRCNN(backbone=backbone, fpn=True, pretrained_backbone=False, pretrained=False)
    train_dl = DataLoader(DummyDetectionDataset(), collate_fn=_collate_fn)
    valid_dl = DataLoader(DummyDetectionDataset(), collate_fn=_collate_fn)

    trainer = Trainer(fast_dev_run=True, default_root_dir=tmpdir)
    trainer.fit(model, train_dl, valid_dl)


<<<<<<< HEAD
@pytest.mark.parametrize("width,height", [(10, 5)])
def test_grid_offsets(width: int, height: int):
    size = torch.tensor([width, height])
    offsets = grid_offsets(size)
    assert offsets.shape == (height, width, 2)
    assert torch.equal(offsets[0, :, 0], torch.arange(width, dtype=offsets.dtype))
    assert torch.equal(offsets[0, :, 1], torch.zeros(width, dtype=offsets.dtype))
    assert torch.equal(offsets[:, 0, 0], torch.zeros(height, dtype=offsets.dtype))
    assert torch.equal(offsets[:, 0, 1], torch.arange(height, dtype=offsets.dtype))


@pytest.mark.parametrize("width,height", [(10, 5)])
def test_grid_centers(width: int, height: int):
    size = torch.tensor([width, height])
    centers = grid_centers(size)
    assert centers.shape == (height, width, 2)
    assert torch.equal(centers[0, :, 0], 0.5 + torch.arange(width, dtype=torch.float))
    assert torch.equal(centers[0, :, 1], 0.5 * torch.ones(width))
    assert torch.equal(centers[:, 0, 0], 0.5 * torch.ones(height))
    assert torch.equal(centers[:, 0, 1], 0.5 + torch.arange(height, dtype=torch.float))


def test_global_xy():
    xy = torch.ones((2, 4, 4, 3, 2)) * 0.5  # 4x4 grid of coordinates to the center of the cell.
    image_size = torch.tensor([400, 200])
    xy = global_xy(xy, image_size)
    assert xy.shape == (2, 4, 4, 3, 2)
    assert torch.all(xy[:, :, 0, :, 0] == 50)
    assert torch.all(xy[:, 0, :, :, 1] == 25)
    assert torch.all(xy[:, :, 1, :, 0] == 150)
    assert torch.all(xy[:, 1, :, :, 1] == 75)
    assert torch.all(xy[:, :, 2, :, 0] == 250)
    assert torch.all(xy[:, 2, :, :, 1] == 125)
    assert torch.all(xy[:, :, 3, :, 0] == 350)
    assert torch.all(xy[:, 3, :, :, 1] == 175)


def test_is_inside_box():
    """
    centers:
        [[1,1; 3,1; 5,1; 7,1; 9,1; 11,1; 13,1; 15,1; 17,1; 19,1]
         [1,3; 3,3; 5,3; 7,3; 9,3; 11,3; 13,3; 15,3; 17,3; 19,3]
         [1,5; 3,5; 5,5; 7,5; 9,5; 11,5; 13,5; 15,5; 17,5; 19,5]
         [1,7; 3,7; 5,7; 7,7; 9,7; 11,7; 13,7; 15,7; 17,7; 19,7]
         [1,9; 3,9; 5,9; 7,9; 9,9; 11,9; 13,9; 15,9; 17,9; 19,9]]

    is_inside[0]:
        [[F, F, F, F, F, F, F, F, F, F]
         [F, T, T, F, F, F, F, F, F, F]
         [F, T, T, F, F, F, F, F, F, F]
         [F, F, F, F, F, F, F, F, F, F]
         [F, F, F, F, F, F, F, F, F, F]]

    is_inside[1]:
        [[F, F, F, F, F, F, F, F, F, F]
         [F, F, F, F, F, F, F, F, F, F]
         [F, F, F, F, F, F, F, F, F, F]
         [F, F, F, F, F, F, F, F, F, F]
         [F, F, F, F, F, F, F, T, T, F]]
    """
    size = torch.tensor([10, 5])
    centers = grid_centers(size) * 2.0
    centers = centers.view(-1, 2)
    boxes = torch.tensor([[2, 2, 6, 6], [14, 8, 18, 10]])
    is_inside = is_inside_box(centers, boxes).view(2, 5, 10)
    assert torch.count_nonzero(is_inside) == 6
    assert torch.all(is_inside[0, 1:3, 1:3])
    assert torch.all(is_inside[1, 4, 7:9])


def test_sim_ota_match():
    # IoUs will determined that 2 and 1 predictions will be selected for the first and the second target.
    ious = torch.tensor([[0.1, 0.1, 0.9, 0.9], [0.2, 0.3, 0.4, 0.1]])
    # Costs will determine that the first and the last prediction will be selected for the first target, and the first
    # prediction will be selected for the second target. Since the first prediction was selected for both targets, it
    # will be matched to the best target only (the second one).
    costs = torch.tensor([[0.3, 0.5, 0.4, 0.3], [0.1, 0.2, 0.5, 0.3]])
    matched_preds, matched_targets = _sim_ota_match(costs, ious)
    assert len(matched_preds) == 4
    assert matched_preds[0]
    assert not matched_preds[1]
    assert not matched_preds[2]
    assert matched_preds[3]
    assert len(matched_targets) == 2  # Two predictions were matched.
    assert matched_targets[0] == 1  # Which target was matched to the first prediction.
    assert matched_targets[1] == 0  # Which target was matched to the last prediction.
=======
def test_yolo(tmpdir):
    config_path = Path(TEST_ROOT) / "data" / "yolo.cfg"
    config = YOLOConfiguration(config_path)
    model = YOLO(config.get_network())

    image = torch.rand(1, 3, 256, 256)
    model(image)


def test_yolo_train(tmpdir):
    config_path = Path(TEST_ROOT) / "data" / "yolo.cfg"
    config = YOLOConfiguration(config_path)
    model = YOLO(config.get_network())

    train_dl = DataLoader(DummyDetectionDataset(), collate_fn=_collate_fn)
    valid_dl = DataLoader(DummyDetectionDataset(), collate_fn=_collate_fn)

    trainer = Trainer(fast_dev_run=True, default_root_dir=tmpdir)
    trainer.fit(model, train_dataloaders=train_dl, val_dataloaders=valid_dl)
>>>>>>> 86f5d093


@pytest.mark.parametrize(
    "dims1, dims2, expected_ious",
    [
        (
            torch.tensor([[1.0, 1.0], [10.0, 1.0], [100.0, 10.0]]),
            torch.tensor([[1.0, 10.0], [2.0, 20.0]]),
            torch.tensor([[1.0 / 10.0, 1.0 / 40.0], [1.0 / 19.0, 2.0 / 48.0], [10.0 / 1000.0, 20.0 / 1020.0]]),
        )
    ],
)
def test_aligned_iou(dims1, dims2, expected_ious):
    torch.testing.assert_allclose(aligned_iou(dims1, dims2), expected_ious)


def test_iou_below():
    tl = torch.rand((10, 10, 3, 2)) * 100
    br = tl + 10
    pred_boxes = torch.cat((tl, br), -1)
    target_boxes = torch.stack((pred_boxes[1, 1, 0], pred_boxes[3, 5, 1]))
    result = iou_below(pred_boxes, target_boxes, 0.9)
    assert result.shape == (10, 10, 3)
    assert not result[1, 1, 0]
    assert not result[3, 5, 1]


def test_darknet(tmpdir):
    config_path = Path(TEST_ROOT) / "data" / "yolo.cfg"
    network = DarknetNetwork(config_path)
    model = YOLO(network)

    image = torch.rand(1, 3, 256, 256)
    model(image)


def test_darknet_train(tmpdir):
    config_path = Path(TEST_ROOT) / "data" / "yolo.cfg"
    network = DarknetNetwork(config_path)
    model = YOLO(network)

    train_dl = DataLoader(DummyDetectionDataset(num_classes=2), collate_fn=_collate_fn)
    valid_dl = DataLoader(DummyDetectionDataset(num_classes=2), collate_fn=_collate_fn)

    trainer = Trainer(fast_dev_run=True, default_root_dir=tmpdir)
    trainer.fit(model, train_dataloaders=train_dl, val_dataloaders=valid_dl)


def test_yolov4_tiny(tmpdir):
    network = YOLOV4TinyNetwork(num_classes=2, width=4)
    model = YOLO(network)

    image = torch.rand(1, 3, 256, 256)
    model(image)


def test_yolov4_tiny_train(tmpdir):
    network = YOLOV4TinyNetwork(num_classes=2, width=4)
    model = YOLO(network)

    train_dl = DataLoader(DummyDetectionDataset(num_classes=2), collate_fn=_collate_fn)
    valid_dl = DataLoader(DummyDetectionDataset(num_classes=2), collate_fn=_collate_fn)

    trainer = Trainer(fast_dev_run=True, default_root_dir=tmpdir)
    trainer.fit(model, train_dataloaders=train_dl, val_dataloaders=valid_dl)


def test_yolov4(tmpdir):
    network = YOLOV4Network(num_classes=2, widths=(4, 8, 16, 32, 64, 128))
    model = YOLO(network)

    image = torch.rand(1, 3, 256, 256)
    model(image)


def test_yolov4_train(tmpdir):
    network = YOLOV4Network(num_classes=2, widths=(4, 8, 16, 32, 64, 128))
    model = YOLO(network)

    train_dl = DataLoader(DummyDetectionDataset(num_classes=2), collate_fn=_collate_fn)
    valid_dl = DataLoader(DummyDetectionDataset(num_classes=2), collate_fn=_collate_fn)

    trainer = Trainer(fast_dev_run=True, default_root_dir=tmpdir)
    trainer.fit(model, train_dataloaders=train_dl, val_dataloaders=valid_dl)


def test_yolov4p6(tmpdir):
    network = YOLOV4P6Network(num_classes=2, widths=(4, 8, 16, 32, 64, 128, 128))
    model = YOLO(network)

    image = torch.rand(1, 3, 256, 256)
    model(image)


def test_yolov4p6_train(tmpdir):
    network = YOLOV4P6Network(num_classes=2, widths=(4, 8, 16, 32, 64, 128, 128))
    model = YOLO(network)

    train_dl = DataLoader(DummyDetectionDataset(num_classes=2), collate_fn=_collate_fn)
    valid_dl = DataLoader(DummyDetectionDataset(num_classes=2), collate_fn=_collate_fn)

    trainer = Trainer(fast_dev_run=True, default_root_dir=tmpdir)
    trainer.fit(model, train_dataloaders=train_dl, val_dataloaders=valid_dl)


def test_yolov5(tmpdir):
    network = YOLOV5Network(num_classes=2, depth=1, width=4)
    model = YOLO(network)

    image = torch.rand(1, 3, 256, 256)
    model(image)


def test_yolov5_train(tmpdir):
    network = YOLOV5Network(num_classes=2, depth=1, width=4)
    model = YOLO(network)

    train_dl = DataLoader(DummyDetectionDataset(num_classes=2), collate_fn=_collate_fn)
    valid_dl = DataLoader(DummyDetectionDataset(num_classes=2), collate_fn=_collate_fn)

    trainer = Trainer(fast_dev_run=True, default_root_dir=tmpdir)
    trainer.fit(model, train_dataloaders=train_dl, val_dataloaders=valid_dl)


def test_yolox(tmpdir):
    network = YOLOXNetwork(num_classes=2, depth=1, width=4)
    model = YOLO(network)

    image = torch.rand(1, 3, 256, 256)
    model(image)


def test_yolox_train(tmpdir):
    network = YOLOXNetwork(num_classes=2, depth=1, width=4)
    model = YOLO(network)

    train_dl = DataLoader(DummyDetectionDataset(num_classes=2), collate_fn=_collate_fn)
    valid_dl = DataLoader(DummyDetectionDataset(num_classes=2), collate_fn=_collate_fn)

    trainer = Trainer(fast_dev_run=True, default_root_dir=tmpdir)
    trainer.fit(model, train_dataloaders=train_dl, val_dataloaders=valid_dl)<|MERGE_RESOLUTION|>--- conflicted
+++ resolved
@@ -97,7 +97,6 @@
     trainer.fit(model, train_dl, valid_dl)
 
 
-<<<<<<< HEAD
 @pytest.mark.parametrize("width,height", [(10, 5)])
 def test_grid_offsets(width: int, height: int):
     size = torch.tensor([width, height])
@@ -184,27 +183,6 @@
     assert len(matched_targets) == 2  # Two predictions were matched.
     assert matched_targets[0] == 1  # Which target was matched to the first prediction.
     assert matched_targets[1] == 0  # Which target was matched to the last prediction.
-=======
-def test_yolo(tmpdir):
-    config_path = Path(TEST_ROOT) / "data" / "yolo.cfg"
-    config = YOLOConfiguration(config_path)
-    model = YOLO(config.get_network())
-
-    image = torch.rand(1, 3, 256, 256)
-    model(image)
-
-
-def test_yolo_train(tmpdir):
-    config_path = Path(TEST_ROOT) / "data" / "yolo.cfg"
-    config = YOLOConfiguration(config_path)
-    model = YOLO(config.get_network())
-
-    train_dl = DataLoader(DummyDetectionDataset(), collate_fn=_collate_fn)
-    valid_dl = DataLoader(DummyDetectionDataset(), collate_fn=_collate_fn)
-
-    trainer = Trainer(fast_dev_run=True, default_root_dir=tmpdir)
-    trainer.fit(model, train_dataloaders=train_dl, val_dataloaders=valid_dl)
->>>>>>> 86f5d093
 
 
 @pytest.mark.parametrize(
